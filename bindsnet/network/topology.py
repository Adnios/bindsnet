--- conflicted
+++ resolved
@@ -10,7 +10,6 @@
 
 
 class AbstractConnection(ABC):
-<<<<<<< HEAD
     '''
     Abstract base method for connections between :code:`Nodes`.
     '''
@@ -90,89 +89,7 @@
         Contains resetting logic for the connection.
         '''
         pass
-    
-=======
-	'''
-	Abstract base method for connections between :code:`Nodes`.
-	'''
-	def __init__(self, source, target, nu=1e-2, nu_pre=1e-4, nu_post=1e-2, **kwargs):
-		'''
-		Inputs:
-
-			| :code:`source` (:code:`nodes`.Nodes): A layer of nodes from which the connection originates.
-			| :code:`target` (:code:`nodes`.Nodes): A layer of nodes to which the connection connects.
-			| :code:`nu` (:code:`float`): Learning rate for both pre- and post-synaptic events.
-			| :code:`nu_pre` (:code:`float`): Learning rate for pre-synaptic events.
-			| :code:`nu_post` (:code:`float`): Learning rate for post-synpatic events.
-
-			Keyword arguments:
-
-				| :code:`update_rule` (:code:`function`): Modifies connection parameters according to some rule.
-				| :code:`wmin` (:code:`float`): The minimum value on the connection weights.
-				| :code:`wmax` (:code:`float`): The maximum value on the connection weights.
-				| :code:`norm` (:code:`float`): Total weight per target neuron normalization.
-		'''
-		super().__init__()
-
-		self.source = source
-		self.target = target
-		self.nu = nu
-		self.nu_pre = nu_pre
-		self.nu_post = nu_post
-
-		assert isinstance(source, Nodes), 'Source is not a Nodes object'
-		assert isinstance(target, Nodes), 'Target is not a Nodes object'
-
-		self.update_rule = kwargs.get('update_rule', None)
-		self.wmin = kwargs.get('wmin', float('-inf'))
-		self.wmax = kwargs.get('wmax', float('inf'))
-		self.norm = kwargs.get('norm', None)
-		self.decay = kwargs.get('decay', None)
-
-		if self.update_rule is m_stdp or self.update_rule is m_stdp_et:
-			self.e_trace = 0
-			self.tc_e_trace = 0.04
-			self.p_plus = 0
-			self.tc_plus = 0.05
-			self.p_minus = 0
-			self.tc_minus = 0.05
-
-	@abstractmethod
-	def compute(self, s):
-		'''
-		Compute pre-activations of downstream neurons given spikes of upstream neurons.
-
-		Inputs:
-
-			| :code:`s` (:code:`torch.Tensor`): Incoming spikes.
-		'''
-		pass
-
-	@abstractmethod
-	def update(self, **kwargs):
-		'''
-		Compute connection's update rule.
-		'''
-		reward = kwargs.get('reward', None)
-
-		if self.update_rule is not None:
-			self.update_rule(self, reward=reward)
-
-	@abstractmethod
-	def normalize(self):
-		'''
-		Normalize weights so each target neuron has sum of connection weights equal to :code:`self.norm`.
-		'''
-		pass
-
-	@abstractmethod
-	def _reset(self):
-		'''
-		Contains resetting logic for the connection.
-		'''
-		pass
-
->>>>>>> 1a4664cc
+
 
 class Connection(AbstractConnection):
     '''
@@ -182,7 +99,6 @@
         '''
         Instantiates a :code:`SimpleConnection` object.
 
-<<<<<<< HEAD
         Inputs:
         
             | :code:`source` (:code:`nodes`.Nodes): A layer of nodes from which the connection originates.
@@ -224,56 +140,11 @@
             self.a_pre = self.a_pre * self.decay + s.float().view(-1)
         else:
             self.a_pre = s.float().view(-1)
-=======
-		Inputs:
-
-			| :code:`source` (:code:`nodes`.Nodes): A layer of nodes from which the connection originates.
-			| :code:`target` (:code:`nodes`.Nodes): A layer of nodes to which the connection connects.
-			| :code:`nu` (:code:`float`): Learning rate for both pre- and post-synaptic events.
-			| :code:`nu_pre` (:code:`float`): Learning rate for pre-synaptic events.
-			| :code:`nu_post` (:code:`float`): Learning rate for post-synpatic events.
-
-			Keyword arguments:
-
-				| :code:`update_rule` (:code:`function`): Modifies connection parameters according to some rule.
-				| :code:`w` (:code:`torch.Tensor`): Effective strengths of synapses.
-				| :code:`wmin` (:code:`float`): The minimum value on the connection weights.
-				| :code:`wmax` (:code:`float`): The maximum value on the connection weights.
-				| :code:`norm` (:code:`float`): Total weight per target neuron normalization.
-		'''
-		super().__init__(source, target, nu, nu_pre, nu_post, **kwargs)
-
-		self.w = kwargs.get('w', None)
-		self.a_pre = 1
-
-		if self.w is None:
-			self.w = self.wmin + torch.rand(*source.shape, *target.shape) * (self.wmin - self.wmin)
-		else:
-			if torch.max(self.w) > self.wmax or torch.min(self.w) < self.wmin:
-				warnings.warn('Weight matrix will be clamped between [%f, %f]; values may be biased to interval values.' % (self.wmin, self.wmax))
-				self.w = torch.clamp(self.w, self.wmin, self.wmax)
-
-	def compute(self, s):
-		'''
-		Compute pre-activations given spikes using layer weights.
-
-		Inputs:
-
-			| :code:`s` (:code:`torch.Tensor`): Incoming spikes.
-		'''
-
-		# Decaying spike activation from previous iteration.
-		if self.decay is not None:
-			self.a_pre = self.a_pre * self.decay + s.float().view(-1)
-		else:
-			self.a_pre = s.float().view(-1)
->>>>>>> 1a4664cc
 
         w = self.w.view(self.source.n, self.target.n)
         a_post = self.a_pre @ w
         return a_post.view(*self.target.shape)
 
-<<<<<<< HEAD
     def update(self, **kwargs):
         '''
         Compute connection's update rule.
@@ -294,28 +165,6 @@
         Contains resetting logic for the connection.
         '''
         super()._reset()
-=======
-	def update(self, **kwargs):
-		'''
-		Compute connection's update rule.
-		'''
-		super().update(**kwargs)
-
-	def normalize(self):
-		'''
-		Normalize weights so each target neuron has sum of connection weights equal to :code:`self.norm`.
-		'''
-		if self.norm is not None:
-			self.w = self.w.view(self.source.n, self.target.n)
-			self.w *= self.norm / self.w.sum(0).view(1, -1)
-			self.w = self.w.view(*self.source.shape, *self.target.shape)
-
-	def _reset(self):
-		'''
-		Contains resetting logic for the connection.
-		'''
-		super()._reset()
->>>>>>> 1a4664cc
 
 
 class Conv2dConnection(AbstractConnection):
@@ -327,7 +176,6 @@
         '''
         Instantiates a :code:`Conv2dConnection` object.
 
-<<<<<<< HEAD
         Inputs:
         
             | :code:`source` (:code:`nodes`.Nodes): A layer of nodes from which the connection originates.
@@ -405,85 +253,6 @@
         Contains resetting logic for the connection.
         '''
         super()._reset()
-=======
-		Inputs:
-
-			| :code:`source` (:code:`nodes`.Nodes): A layer of nodes from which the connection originates.
-			| :code:`target` (:code:`nodes`.Nodes): A layer of nodes to which the connection connects.
-			| :code:`kernel_size` (:code:tuple(`int`)): Size of convolutional kernels; single number or tuple (height, width).
-			| :code:`stride` (:code:tuple(`int`)): Stride for convolution; a single number or tuple (height, width).
-			| :code:`padding` (:code:tuple(`int`)): Padding for convolution; a single number or tuple (height, width).
-			| :code:`dilation` (:code:tuple(`int`)): Dilation for convolution; a single number or tuple (height, width).
-			| :code:`nu` (:code:`float`): Learning rate for both pre- and post-synaptic events.
-			| :code:`nu_pre` (:code:`float`): Learning rate for pre-synaptic events.
-			| :code:`nu_post` (:code:`float`): Learning rate for post-synpatic events.
-
-			Keyword arguments:
-
-				| :code:`update_rule` (:code:`function`): Modifies connection parameters according to some rule.
-				| :code:`w` (:code:`torch.Tensor`): Effective strengths of synapses.
-				| :code:`wmin` (:code:`float`): The minimum value on the connection weights.
-				| :code:`wmax` (:code:`float`): The maximum value on the connection weights.
-				| :code:`norm` (:code:`float`): Total weight per target neuron normalization.
-		'''
-		super().__init__(source, target, nu, nu_pre, nu_post, **kwargs)
-
-		self.kernel_size = _pair(kernel_size)
-		self.stride = _pair(stride)
-		self.padding = _pair(padding)
-		self.dilation = _pair(dilation)
-
-		assert source.shape[0] == target.shape[0], 'Minibatch size not equal across source and target populations'
-
-		minibatch = source.shape[0]
-		self.in_channels, input_height, input_width = source.shape[1], source.shape[2], source.shape[3]
-		self.out_channels, output_height, output_width = target.shape[1], target.shape[2], target.shape[3]
-
-		error_message = 'Target dimensionality must be (minibatch, out_channels, \
-					    (input_height - filter_height + 2 * padding_height) / stride_height + 1, \
-					    (input_width - filter_width + 2 * padding_width) / stride_width + 1'
-
-		assert tuple(target.shape) == (minibatch, self.out_channels,
-									   (input_height - self.kernel_size[0] + 2 * self.padding[0]) / self.stride[0] + 1,
-									   (input_width - self.kernel_size[1] + 2 * self.padding[1]) / self.stride[1] + 1), error_message
-
-		self.w = kwargs.get('w', torch.rand(self.out_channels, self.in_channels, self.kernel_size[0], self.kernel_size[1]))
-		self.w = torch.clamp(self.w, self.wmin, self.wmax)
-
-	def compute(self, s):
-		'''
-		Compute convolutional pre-activations given spikes using layer weights.
-
-		Inputs:
-
-			| :code:`s` (:code:`torch.Tensor`): Incoming spikes.
-		'''
-		return F.conv2d(s.float(), self.w, stride=self.stride, padding=self.padding, dilation=self.dilation)
-
-	def update(self, **kwargs):
-		'''
-		Compute connection's update rule.
-		'''
-		super().update(**kwargs)
-
-	def normalize(self):
-		'''
-		Normalize weights along the first axis according to total weight per target neuron.
-		'''
-		if self.norm is not None:
-			shape = self.w.size()
-			self.w = self.w.view(self.w.size(0), self.w.size(2) * self.w.size(3))
-			for fltr in range(self.w.size(0)):
-				self.w[fltr] *= self.norm / self.w[fltr].sum(0)
-
-			self.w = self.w.view(*shape)
-
-	def _reset(self):
-		'''
-		Contains resetting logic for the connection.
-		'''
-		super()._reset()
->>>>>>> 1a4664cc
 
 
 class SparseConnection(AbstractConnection):
@@ -494,7 +263,6 @@
         '''
         Instantiates a :code:`Connection` object with sparse weights.
 
-<<<<<<< HEAD
         Inputs:
         
             | :code:`source` (:code:`nodes`.Nodes): A layer of nodes from which the connection originates.
@@ -556,68 +324,4 @@
         '''
         Contains resetting logic for the connection.
         '''
-        super()._reset()
-=======
-		Inputs:
-
-			| :code:`source` (:code:`nodes`.Nodes): A layer of nodes from which the connection originates.
-			| :code:`target` (:code:`nodes`.Nodes): A layer of nodes to which the connection connects.
-			| :code:`nu` (:code:`float`): Learning rate for both pre- and post-synaptic events.
-			| :code:`nu_pre` (:code:`float`): Learning rate for pre-synaptic events.
-			| :code:`nu_post` (:code:`float`): Learning rate for post-synpatic events.
-
-			Keyword arguments:
-
-				| :code:`w` (:code:`torch.Tensor`): Effective strengths of synapses.
-				| :code:`sparsity` (:code:`float`): Fraction of sparse connections to use.
-				| :code:`update_rule` (:code:`function`): Modifies connection parameters according to some rule.
-				| :code:`wmin` (:code:`float`): The minimum value on the connection weights.
-				| :code:`wmax` (:code:`float`): The maximum value on the connection weights.
-				| :code:`norm` (:code:`float`): Total weight per target neuron normalization.
-		'''
-		super().__init__(source, target, nu, nu_pre, nu_post, **kwargs)
-
-		self.w = kwargs.get('w', None)
-		self.sparsity = kwargs.get('sparsity', None)
-
-		assert (self.w is not None and self.sparsity is None or
-				self.w is None and self.sparsity is not None), \
-				'Only one of "weights" or "sparsity" must be specified'
-
-		if self.w is None and self.sparsity is not None:
-			i = torch.bernoulli(1 - self.sparsity * torch.ones(*source.shape, *target.shape))
-			v = self.wmin + (self.wmax - self.wmin) * torch.rand(*source.shape, *target.shape)[i.byte()]
-			self.w = torch.sparse.FloatTensor(i.nonzero().t(), v)
-		elif self.w is not None:
-			assert self.w.is_sparse, 'Weight matrix is not sparse (see torch.sparse module)'
-
-	def compute(self, s):
-		'''
-		Compute convolutional pre-activations given spikes using layer weights.
-
-		Inputs:
-
-			| :code:`s` (:code:`torch.Tensor`): Incoming spikes.
-		'''
-		s = s.float().view(-1)
-		a = s @ self.w
-		return a.view(*self.target.shape)
-
-	def update(self, **kwargs):
-		'''
-		Compute connection's update rule.
-		'''
-		pass
-
-	def normalize(self):
-		'''
-		Normalize weights along the first axis according to total weight per target neuron.
-		'''
-		pass
-
-	def _reset(self):
-		'''
-		Contains resetting logic for the connection.
-		'''
-		super()._reset()
->>>>>>> 1a4664cc
+        super()._reset()