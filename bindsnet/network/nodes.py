import torch

from operator  import mul
from functools import reduce
<<<<<<< HEAD
from abc import ABC, abstractmethod
from typing import Iterable, Optional


class Nodes(ABC):
    # language=rst
    """
=======
from abc       import ABC, abstractmethod


class Nodes(ABC):
    '''
>>>>>>> ccc2a9b7
    Abstract base class for groups of neurons.
    '''
    @abstractmethod
    def __init__(self, n: Optional[int]=None, shape: Optional[Iterable[int]]=None, traces: bool=False,
                 trace_tc: float=5e-2) -> None:
        # language=rst
        """
        Abstract base class constructor.

        :param n: The number of neurons in the layer.
        :param shape: The dimensionality of the layer.
        :param traces: Whether to record decaying spike traces.
        :param trace_tc: Time constant of spike trace decay.
        """
        super().__init__()

<<<<<<< HEAD
        assert n is not None or shape is not None, 'Must provide either no. of neurons or shape of layer'
=======
        assert not n is None or not shape is None, \
            'Must provide either no. of neurons or shape of nodes'
>>>>>>> ccc2a9b7

        if n is None:
            self.n = reduce(mul, shape)          # No. of neurons product of shape.
        else:
            self.n = n                           # No. of neurons provided.

        if shape is None:
            self.shape = [self.n]                # Shape is equal to the size of the layer.
        else:
            self.shape = shape                   # Shape is passed in as an argument.

        assert self.n == reduce(mul, self.shape), 'No. of neurons and shape do not match'

<<<<<<< HEAD
        self.traces = traces  # Whether to record synaptic traces.
        self.s = torch.zeros(self.shape).byte()  # Spike occurrences.
=======
        self.traces = traces                     # Whether to record synpatic traces.
        self.s = torch.zeros(self.shape).byte()  # Spike occurences.
>>>>>>> ccc2a9b7

        if self.traces:
            self.x = torch.zeros(self.shape)     # Firing traces.
            self.trace_tc = trace_tc             # Rate of decay of spike trace time constant.

    @abstractmethod
<<<<<<< HEAD
    def step(self, inpts: torch.Tensor, dt: float) -> None:
        # language=rst
        """
        Abstract base class method for a single simulation step.

        :param inpts: Inputs to the layer.
        :param dt: Simulation time step.
        :return:
        """
=======
    def step(self, inpts, dt):
        '''
        Abstract base class method for a single simulation step.

        Inputs:

            | :code:`inpts` (:code:`torch.Tensor`): Inputs to the layer.
            | :code:`dt` (:code:`float`): Simulation time step.
        '''
>>>>>>> ccc2a9b7
        if self.traces:
            # Decay and set spike traces.
            self.x -= dt * self.trace_tc * self.x
            self.x.masked_fill_(self.s, 1)

    @abstractmethod
<<<<<<< HEAD
    def reset_(self) -> None:
        # language=rst
        """
=======
    def _reset(self):
        '''
>>>>>>> ccc2a9b7
        Abstract base class method for resetting state variables.
        '''
        self.s = torch.zeros(self.shape).byte()  # Spike occurences.

        if self.traces:
            self.x = torch.zeros(self.shape)     # Firing traces.


class Input(Nodes):
<<<<<<< HEAD
    # language=rst
    """
    Layer of nodes with user-specified spiking behavior.
    """

    def __init__(self, n: Optional[int] = None, shape: Optional[Iterable[int]] = None, traces: bool = False,
                 trace_tc: float = 5e-2) -> None:
        # language=rst
        """
        Instantiates a layer of input neurons.

        :param n: The number of neurons in the layer.
        :param shape: The dimensionality of the layer.
        :param traces: Whether to record decaying spike traces.
        :param trace_tc: Time constant of spike trace decay.
        """
        super().__init__(n, shape, traces, trace_tc)

    def step(self, inpts: torch.Tensor, dt: float) -> None:
        # language=rst
        """
        On each simulation step, set the spikes of the population equal to the inputs.

        :param inpts: Inputs to the layer.
        :param dt: Simulation time step.
        """
=======
    '''
    Layer of nodes with user-specified spiking behavior.
    '''
    def __init__(self, n=None, shape=None, traces=False, trace_tc=5e-2):
        '''
        Instantiates a layer of input neurons.

        Inputs:

            | :code:`n` (:code:`int`): The number of neurons in the layer.
            | :code:`shape` (:code:`iterable[int]`): The dimensionality of the layer.
            | :code:`traces` (:code:`bool`): Whether to record decaying spike traces.
            | :code:`trace_tc` (:code:`float`): Time constant of spike trace decay.
        '''
        super().__init__(n, shape, traces, trace_tc)

    def step(self, inpts, dt):
        '''
        On each simulation step, set the spikes of the population equal to the inputs.

        Inputs:

            | :code:`inpts` (:code:`torch.Tensor`): Inputs to the layer.
            | :code:`dt` (:code:`float`): Simulation time step.
        '''
>>>>>>> ccc2a9b7
        # Set spike occurrences to input values.
        self.s = inpts.byte()

        super().step(inpts, dt)

<<<<<<< HEAD
    def reset_(self) -> None:
        # language=rst
        """
=======
    def _reset(self):
        '''
>>>>>>> ccc2a9b7
        Resets relevant state variables.
        '''
        super()._reset()


class McCullochPitts(Nodes):
<<<<<<< HEAD
    # language=rst
    """
    Layer of `McCulloch-Pitts neurons
    <http://wwwold.ece.utep.edu/research/webfuzzy/docs/kk-thesis/kk-thesis-html/node12.html>`_.
    """

    def __init__(self, n: Optional[int] = None, shape: Optional[Iterable[int]] = None, traces: bool = False,
                 thresh: float = 1.0, trace_tc: float = 5e-2) -> None:
        # language=rst
        """
        Instantiates a McCulloch-Pitts layer of neurons.

        :param n: The number of neurons in the layer.
        :param shape: The dimensionality of the layer.
        :param traces: Whether to record spike traces.
        :param thresh: Spike threshold voltage.
        :param trace_tc: Time constant of spike trace decay.
        """
=======
    '''
    Layer of `McCulloch-Pitts neurons <http://wwwold.ece.utep.edu/research/webfuzzy/docs/kk-thesis/kk-thesis-html/node12.html>`_.
    '''
    def __init__(self, n=None, shape=None, traces=False, thresh=1.0, trace_tc=5e-2):
        '''
        Instantiates a McCulloch-Pitts layer of neurons.

        Inputs:

            | :code:`n` (:code:`int`): The number of neurons in the layer.
            | :code:`shape` (:code:`iterable[int]`): The dimensionality of the layer.
            | :code:`traces` (:code:`bool`): Whether to record spike traces.
            | :code:`thresh` (:code:`float`): Spike threshold voltage.
        '''
>>>>>>> ccc2a9b7
        super().__init__(n, shape, traces, trace_tc)

        self.thresh = thresh             # Spike threshold voltage.
        self.v = torch.zeros(self.shape) # Neuron voltages.

<<<<<<< HEAD
    def step(self, inpts: torch.Tensor, dt: float) -> None:
        # language=rst
        """
        Runs a single simulation step.

        :param inpts: Inputs to the layer.
        :param dt: Simulation time step.
        """
        self.v = inpts  # Voltages are equal to the inputs.
=======
    def step(self, inpts, dt):
        '''
        Runs a single simulation step.

        Inputs:

            | :code:`inpts` (:code:`torch.Tensor`): Inputs to the layer.
            | :code:`dt` (:code:`float`): Simulation time step.
        '''
        self.v = inpts                  # Voltages are equal to the inputs.
>>>>>>> ccc2a9b7
        self.s = self.v >= self.thresh  # Check for spiking neurons.

        super().step(inpts, dt)

<<<<<<< HEAD
    def reset_(self) -> None:
        # language=rst
        """
=======
    def _reset(self):
        '''
>>>>>>> ccc2a9b7
        Resets relevant state variables.
        '''
        super()._reset()


class IFNodes(Nodes):
<<<<<<< HEAD
    # language=rst
    """
    Layer of `integrate-and-fire (IF) neurons <http://neuronaldynamics.epfl.ch/online/Ch1.S3.html>`_.
    """

    def __init__(self, n: Optional[int] = None, shape: Optional[Iterable[int]] = None, traces: bool = False,
                 thresh: float = -52.0, reset: float = -65.0, refrac: int = 5, trace_tc: float = 5e-2) -> None:
        # language=rst
        """
        Instantiates a layer of IF neurons.

        :param n: The number of neurons in the layer.
        :param shape: The dimensionality of the layer.
        :param traces: Whether to record spike traces.
        :param thresh: Spike threshold voltage.
        :param reset: Post-spike reset voltage.
        :param refrac: Refractory (non-firing) period of the neuron.
        :param trace_tc: Time constant of spike trace decay.
        """
=======
    '''
    Layer of `integrate-and-fire (IF) neurons <http://neuronaldynamics.epfl.ch/online/Ch1.S3.html>`_.
    '''
    def __init__(self, n=None, shape=None, traces=False, thresh=-52.0, reset=-65.0, refrac=5, trace_tc=5e-2):
        '''
        Instantiates a layer of IF neurons.

        Inputs:

            | :code:`n` (:code:`int`): The number of neurons in the layer.
            | :code:`shape` (:code:`iterable[int]`): The dimensionality of the layer.
            | :code:`traces` (:code:`bool`): Whether to record spike traces.
            | :code:`thresh` (:code:`float`): Spike threshold voltage.
            | :code:`reset` (:code:`float`): Post-spike reset voltage.
            | :code:`refrac` (:code:`int`): Refractory (non-firing) period of the neuron.
            | :code:`trace_tc` (:code:`float`): Time constant of spike trace decay.
        '''

>>>>>>> ccc2a9b7
        super().__init__(n, shape, traces, trace_tc)

        self.reset = reset    # Post-spike reset voltage.
        self.thresh = thresh  # Spike threshold voltage.
        self.refrac = refrac  # Post-spike refractory period.

        self.v = self.reset * torch.ones(self.shape)  # Neuron voltages.
        self.refrac_count = torch.zeros(self.shape)   # Refractory period counters.

<<<<<<< HEAD
    def step(self, inpts: torch.Tensor, dt: float) -> None:
        # language=rst
        """
        Runs a single simulation step.

        :param inpts: Inputs to the layer.
        :param dt: Simulation time step.
        """
=======
    def step(self, inpts, dt):
        '''
        Runs a single simulation step.

        Inputs:

            | :code:`inpts` (:code:`torch.Tensor`): Inputs to the layer.
            | :code:`dt` (:code:`float`): Simulation time step.
        '''
>>>>>>> ccc2a9b7
        # Decrement refractory counters.
        self.refrac_count[self.refrac_count != 0] -= dt

        # Integrate input and decay voltages.
        self.v += (self.refrac_count == 0).float() * inpts

        # Check for spiking neurons.
        self.s = self.v >= self.thresh

        # Refractoriness and voltage reset.
        self.refrac_count.masked_fill_(self.s, self.refrac)
        self.v.masked_fill_(self.s, self.reset)

        super().step(inpts, dt)

<<<<<<< HEAD
    def reset_(self) -> None:
        # language=rst
        """
=======
    def _reset(self):
        '''
>>>>>>> ccc2a9b7
        Resets relevant state variables.
        '''
        super()._reset()
        self.v = self.rest * torch.ones(self.shape)  # Neuron voltages.
        self.refrac_count = torch.zeros(self.shape)  # Refractory period counters.


class LIFNodes(Nodes):
<<<<<<< HEAD
    # language=rst
    """
    Layer of `leaky integrate-and-fire (LIF) neurons
    <http://icwww.epfl.ch/~gerstner/SPNM/node26.html#SECTION02311000000000000000>`_.
    """

    def __init__(self, n: Optional[int] = None, shape: Optional[Iterable[int]] = None, traces: bool = False,
                 thresh: float = -52.0, rest: float = -65.0, reset: float = -65.0, refrac: int = 5, decay: float = 1e-2,
                 trace_tc: float = 5e-2) -> None:
        # language=rst
        """
        Instantiates a layer of LIF neurons.

        :param n: The number of neurons in the layer.
        :param shape: The dimensionality of the layer.
        :param traces: Whether to record spike traces.
        :param thresh: Spike threshold voltage.
        :param rest: Resting membrane voltage.
        :param reset: Post-spike reset voltage.
        :param refrac: Refractory (non-firing) period of the neuron.
        :param decay: Time constant of neuron voltage decay.
        :param trace_tc: Time constant of spike trace decay.
        """
=======
    '''
    Layer of `leaky integrate-and-fire (LIF) neurons
    <http://icwww.epfl.ch/~gerstner/SPNM/node26.html#SECTION02311000000000000000>`_.
    '''
    def __init__(self, n=None, shape=None, traces=False, thresh=-52.0, rest=-65.0,
                 reset=-65.0, refrac=5, decay=1e-2, trace_tc=5e-2):
        '''
        Instantiates a layer of LIF neurons.

        Inputs:

            | :code:`n` (:code:`int`): The number of neurons in the layer.
            | :code:`shape` (:code:`iterable[int]`): The dimensionality of the layer.
            | :code:`traces` (:code:`bool`): Whether to record spike traces.
            | :code:`thresh` (:code:`float`): Spike threshold voltage.
            | :code:`rest` (:code:`float`): Resting membrane voltage.
            | :code:`reset` (:code:`float`): Post-spike reset voltage.
            | :code:`refrac` (:code:`int`): Refractory (non-firing) period of the neuron.
            | :code:`decay` (:code:`float`): Time constant of neuron voltage decay.
            | :code:`trace_tc` (:code:`float`): Time constant of spike trace decay.
        '''
>>>>>>> ccc2a9b7
        super().__init__(n, shape, traces, trace_tc)

        self.rest = rest       # Rest voltage.
        self.reset = reset     # Post-spike reset voltage.
        self.thresh = thresh   # Spike threshold voltage.
        self.refrac = refrac   # Post-spike refractory period.
        self.decay = decay     # Rate of decay of neuron voltage.

        self.v = self.rest * torch.ones(self.shape)  # Neuron voltages.
        self.refrac_count = torch.zeros(self.shape)  # Refractory period counters.

<<<<<<< HEAD
    def step(self, inpts: torch.Tensor, dt: float) -> None:
        # language=rst
        """
        Runs a single simulation step.

        :param inpts: Inputs to the layer.
        :param dt: Simulation time step.
        """
=======
    def step(self, inpts, dt):
        '''
        Runs a single simulation step.

        Inputs:

            | :code:`inpts` (:code:`torch.Tensor`): Inputs to the layer.
            | :code:`dt` (:code:`float`): Simulation time step.
        '''
>>>>>>> ccc2a9b7
        # Decay voltages.
        self.v -= dt * self.decay * (self.v - self.rest)

        # Decrement refractory counters.
        self.refrac_count[self.refrac_count != 0] -= dt

        # Integrate inputs.
        self.v += (self.refrac_count == 0).float() * inpts

        # Check for spiking neurons.
        self.s = self.v >= self.thresh

        # Refractoriness and voltage reset.
        self.refrac_count.masked_fill_(self.s, self.refrac)
        self.v.masked_fill_(self.s, self.reset)

        super().step(inpts, dt)

<<<<<<< HEAD
    def reset_(self) -> None:
        # language=rst
        """
=======
    def _reset(self):
        '''
>>>>>>> ccc2a9b7
        Resets relevant state variables.
        '''
        super()._reset()
        self.v = self.rest * torch.ones(self.shape)  # Neuron voltages.
        self.refrac_count = torch.zeros(self.shape)  # Refractory period counters.


class CurrentLIFNodes(Nodes):
<<<<<<< HEAD
    # language=rst
    """
    Layer of `current-based leaky integrate-and-fire (LIF) neurons
    <http://icwww.epfl.ch/~gerstner/SPNM/node26.html#SECTION02313000000000000000>`_.
    Total synaptic input current is modeled as a decaying memory of input spikes multiplied by synaptic strengths.
    """

    def __init__(self, n: Optional[int] = None, shape: Optional[Iterable[int]] = None, traces: bool = False,
                 thresh: float = -52.0, rest: float = -65.0, reset: float = -65.0, refrac: int = 5, decay: float = 1e-2,
                 i_decay: float = 5e-1, trace_tc: float = 5e-2) -> None:
        # language=rst
        """
        Instantiates a layer of synaptic input current-based LIF neurons.

        :param n: The number of neurons in the layer.
        :param shape: The dimensionality of the layer.
        :param traces: Whether to record spike traces.
        :param thresh: Spike threshold voltage.
        :param rest: Resting membrane voltage.
        :param reset: Post-spike reset voltage.
        :param refrac: Refractory (non-firing) period of the neuron.
        :param decay: Time constant of neuron voltage decay.
        :param i_decay: Time constant of synaptic input current decay.
        :param trace_tc: Time constant of spike trace decay.
        """
=======
    '''
    Layer of `current-based leaky integrate-and-fire (LIF) neurons
    <http://icwww.epfl.ch/~gerstner/SPNM/node26.html#SECTION02313000000000000000>`_.
    Total synaptic input current is modeled as a decaying memory
    of input spikes multiplied by synpatic efficacies.
    '''
    def __init__(self, n=None, shape=None, traces=False, thresh=-52.0, rest=-65.0,
                 reset=-65.0, refrac=5, decay=1e-2, i_decay=5e-1, trace_tc=5e-2):
        '''
        Instantiates a layer of synaptic input current-based LIF neurons.

        Inputs:

            | :code:`n` (:code:`int`): The number of neurons in the layer.
            | :code:`shape` (:code:`iterable[int]`): The dimensionality of the layer.
            | :code:`traces` (:code:`bool`): Whether to record spike traces.
            | :code:`thresh` (:code:`float`): Spike threshold voltage.
            | :code:`rest` (:code:`float`): Resting membrane voltage.
            | :code:`reset` (:code:`float`): Post-spike reset voltage.
            | :code:`refrac` (:code:`int`): Refractory (non-firing) period of the neuron.
            | :code:`decay` (:code:`float`): Time constant of neuron voltage decay.
            | :code:`i_decay` (:code:`float`): Time constant of synaptic input current decay.
            | :code:`trace_tc` (:code:`float`): Time constant of spike trace decay.
        '''
>>>>>>> ccc2a9b7
        super().__init__(n, shape, traces, trace_tc)

        self.rest = rest       # Rest voltage.
        self.reset = reset     # Post-spike reset voltage.
        self.thresh = thresh   # Spike threshold voltage.
        self.refrac = refrac   # Post-spike refractory period.
        self.decay = decay     # Rate of decay of neuron voltage.
        self.i_decay = i_decay # Rate of decay of synaptic input current.

        self.v = self.rest * torch.ones(self.shape)  # Neuron voltages.
        self.i = torch.zeros(self.shape)             # Synaptic input currents.
        self.refrac_count = torch.zeros(self.shape)  # Refractory period counters.

<<<<<<< HEAD
    def step(self, inpts: torch.Tensor, dt: float) -> None:
        # language=rst
        """
        Runs a single simulation step.

        :param inpts: Inputs to the layer.
        :param dt: Simulation time step.
        """
=======
    def step(self, inpts, dt):
        '''
        Runs a single simulation step.

        Inputs:

            | :code:`inpts` (:code:`torch.Tensor`): Inputs to the layer.
            | :code:`dt` (:code:`float`): Simulation time step.
        '''
>>>>>>> ccc2a9b7
        # Decay voltages and current.
        self.v -= dt * self.decay * (self.v - self.rest)
        self.i -= dt * self.i_decay * self.i

        # Decrement refractory counters.
        self.refrac_count[self.refrac_count != 0] -= dt

        # Integrate inputs.
        self.i += inpts
        self.v += (self.refrac_count == 0).float() * self.i

        # Check for spiking neurons.
        self.s = (self.v >= self.thresh) & (self.refrac_count == 0)

        # Refractoriness and voltage reset.
        self.refrac_count.masked_fill_(self.s, self.refrac)
        self.v.masked_fill_(self.s, self.reset)

        super().step(inpts, dt)

<<<<<<< HEAD
    def reset_(self) -> None:
        # language=rst
        """
=======
    def _reset(self):
        '''
>>>>>>> ccc2a9b7
        Resets relevant state variables.
        '''
        super()._reset()
        self.v = self.rest * torch.ones(self.shape)  # Neuron voltages.
        self.i = torch.zeros(self.shape)             # Synaptic input currents.
        self.refrac_count = torch.zeros(self.shape)  # Refractory period counters.


class AdaptiveLIFNodes(Nodes):
<<<<<<< HEAD
    # language=rst
    """
    Layer of leaky integrate-and-fire (LIF) neurons with adaptive thresholds. A neuron's voltage threshold is increased
    by some constant each time it spikes; otherwise, it is decaying back to its default value.
    """

    def __init__(self, n: Optional[int] = None, shape: Optional[Iterable[int]] = None, traces: bool = False,
                 rest: float = -65.0, reset: float = -65.0, thresh: float = -52.0, refrac: int = 5, decay: float = 1e-2,
                 trace_tc: float = 5e-2, theta_plus: float = 0.05, theta_decay: float = 1e-7) -> None:
        # language=rst
        """
        Instantiates a layer of LIF neurons with adaptive firing thresholds.

        :param n: The number of neurons in the layer.
        :param shape: The dimensionality of the layer.
        :param traces: Whether to record spike traces.
        :param rest: Resting membrane voltage.
        :param reset: Post-spike reset voltage.
        :param thresh: Spike threshold voltage.
        :param refrac: Refractory (non-firing) period of the neuron.
        :param decay: Time constant of neuron voltage decay.
        :param trace_tc: Time constant of spike trace decay.
        :param theta_plus: Voltage increase of threshold after spiking.
        :param theta_decay: Time constant of adaptive threshold decay.
        """
=======
    '''
    Layer of leaky integrate-and-fire (LIF) neurons with adaptive thresholds.
    A neuron's voltage threshold is increased by some constant each time
    it spikes; otherwise, it is decaying back to its default value.
    '''
    def __init__(self, n=None, shape=None, traces=False, rest=-65.0, reset=-65.0, thresh=-52.0,
                 refrac=5, decay=1e-2, trace_tc=5e-2, theta_plus=0.05, theta_decay=1e-7):
        '''
        Instantiates a layer of LIF neurons with adaptive firing thresholds.

        Inputs:

            | :code:`n` (:code:`int`): The number of neurons in the layer.
            | :code:`shape` (:code:`iterable[int]`): The dimensionality of the layer.
            | :code:`traces` (:code:`bool`): Whether to record spike traces.
            | :code:`rest` (:code:`float`): Resting membrane voltage.
            | :code:`reset` (:code:`float`): Post-spike reset voltage.
            | :code:`thresh` (:code:`float`): Spike threshold voltage.
            | :code:`refrac` (:code:`int`): Refractory (non-firing) period of the neuron.
            | :code:`decay` (:code:`float`): Time constant of neuron voltage decay.
            | :code:`trace_tc` (:code:`float`): Time constant of spike trace decay.
            | :code:`theta_plus` (:code:`float`): Voltage increase of threshold after spiking.
            | :code:`theta_decay` (:code:`float`): Time constant of adaptive threshold decay.
        '''
>>>>>>> ccc2a9b7
        super().__init__(n, shape, traces, trace_tc)

        self.rest = rest                # Rest voltage.
        self.reset = reset              # Post-spike reset voltage.
        self.thresh = thresh            # Spike threshold voltage.
        self.refrac = refrac            # Post-spike refractory period.
        self.decay = decay              # Rate of decay of neuron voltage.
        self.theta_plus = theta_plus    # Constant threshold increase on spike.
        self.theta_decay = theta_decay  # Rate of decay of adaptive thresholds.

        self.v = self.rest * torch.ones(self.shape)  # Neuron voltages.
        self.theta = torch.zeros(self.shape)         # Adaptive thresholds.
        self.refrac_count = torch.zeros(self.shape)  # Refractory period counters.

<<<<<<< HEAD
    def step(self, inpts: torch.Tensor, dt: float) -> None:
        # language=rst
        """
        Runs a single simulation step.

        :param inpts: Inputs to the layer.
        :param dt: Simulation time step.
        """
=======
    def step(self, inpts, dt):
        '''
        Runs a single simulation step.

        Inputs:

            | :code:`inpts` (:code:`torch.Tensor`): Inputs to the layer.
            | :code:`dt` (:code:`float`): Simulation time step.
        '''
>>>>>>> ccc2a9b7
        # Decay voltages and adaptive thresholds.
        self.v -= dt * self.decay * (self.v - self.rest)
        self.theta -= dt * self.theta_decay * self.theta

        # Decrement refractory counters.
        self.refrac_count[self.refrac_count != 0] -= dt

        # Integrate inputs.
        self.v += (self.refrac_count == 0).float() * inpts

        # Check for spiking neurons.
        self.s = (self.v >= self.thresh + self.theta)

        # Refractoriness, voltage reset, and adaptive thresholds.
        self.refrac_count.masked_fill_(self.s, self.refrac)
        self.v.masked_fill_(self.s, self.reset)
        self.theta += self.theta_plus * self.s.float()

        super().step(inpts, dt)

<<<<<<< HEAD
    def reset_(self) -> None:
        # language=rst
        """
=======
    def _reset(self):
        '''
>>>>>>> ccc2a9b7
        Resets relevant state variables.
        '''
        super()._reset()
        self.v = self.rest * torch.ones(self.shape)  # Neuron voltages.
        self.refrac_count = torch.zeros(self.shape)  # Refractory period counters.


class AdaptiveCurrentLIFNodes(Nodes):
<<<<<<< HEAD
    # language=rst
    """
    Layer of `current-based leaky integrate-and-fire (LIF) neurons
    <http://icwww.epfl.ch/~gerstner/SPNM/node26.html#SECTION02313000000000000000>`_.
    Combines ideas from both :code:`CurrentLIFNodes` and :code:`AdaptiveLIFNodes` objects.
    """

    def __init__(self, n: Optional[int] = None, shape: Optional[Iterable[int]] = None, traces: bool = False,
                 thresh: float = -52.0, rest: float = -65.0, reset: float = -65.0, refrac: int = 5, decay: float = 1e-2,
                 i_decay: float = 2e-2, trace_tc: float = 5e-2, theta_plus: float = 0.05,
                 theta_decay: float = 1e-7) -> None:
        # language=rst
        """
        Instantiates a layer of synaptic input current-based LIF neurons.

        :param n: The number of neurons in the layer.
        :param shape: The dimensionality of the layer.
        :param traces: Whether to record spike traces.
        :param thresh: Spike threshold voltage.
        :param rest: Resting membrane voltage.
        :param reset: Post-spike reset voltage.
        :param refrac: Refractory (non-firing) period of the neuron.
        :param decay: Time constant of neuron voltage decay.
        :param i_decay: Time constant of synaptic input current decay.
        :param trace_tc: Time constant of spike trace decay.
        :param theta_plus: Voltage increase of threshold after spiking.
        :param theta_decay: Time constant of adaptive threshold decay.
        """
=======
    '''
    Layer of `current-based leaky integrate-and-fire (LIF) neurons
    <http://icwww.epfl.ch/~gerstner/SPNM/node26.html#SECTION02313000000000000000>`_.
    Combines ideas from both :code:`CurrentLIFNodes` and :code:`AdaptiveLIFNodes`
    objects.
    '''
    def __init__(self, n=None, shape=None, traces=False, thresh=-52.0, rest=-65.0,
                 reset=-65.0, refrac=5, decay=1e-2, i_decay=2e-2, trace_tc=5e-2,
                 theta_plus=0.05, theta_decay=1e-7):
        '''
        Instantiates a layer of synaptic input current-based LIF neurons.

        Inputs:

            | :code:`n` (:code:`int`): The number of neurons in the layer.
            | :code:`shape` (:code:`iterable[int]`): The dimensionality of the layer.
            | :code:`traces` (:code:`bool`): Whether to record spike traces.
            | :code:`thresh` (:code:`float`): Spike threshold voltage.
            | :code:`rest` (:code:`float`): Resting membrane voltage.
            | :code:`reset` (:code:`float`): Post-spike reset voltage.
            | :code:`refrac` (:code:`int`): Refractory (non-firing) period of the neuron.
            | :code:`decay` (:code:`float`): Time constant of neuron voltage decay.
            | :code:`i_decay` (:code:`float`): Time constant of synaptic input current decay.
            | :code:`trace_tc` (:code:`float`): Time constant of spike trace decay.
            | :code:`theta_plus` (:code:`float`): Voltage increase of threshold after spiking.
            | :code:`theta_decay` (:code:`float`): Time constant of adaptive threshold decay.
        '''
>>>>>>> ccc2a9b7
        super().__init__(n, shape, traces, trace_tc)

        self.rest = rest       # Rest voltage.
        self.reset = reset     # Post-spike reset voltage.
        self.thresh = thresh   # Spike threshold voltage.
        self.refrac = refrac   # Post-spike refractory period.
        self.decay = decay # Rate of decay of neuron voltage.
        self.i_decay = i_decay # Rate of decay of synaptic input current.
        self.theta_plus = theta_plus    # Constant threshold increase on spike.
        self.theta_decay = theta_decay  # Rate of decay of adaptive thresholds.

        self.v = self.rest * torch.ones(self.shape)  # Neuron voltages.
        self.i = torch.zeros(self.shape)             # Synaptic input currents.
        self.theta = torch.zeros(self.shape)         # Adaptive thresholds.
        self.refrac_count = torch.zeros(self.shape)  # Refractory period counters.

<<<<<<< HEAD
    def step(self, inpts: torch.Tensor, dt: float) -> None:
        # language=rst
        """
        Runs a single simulation step.

        :param inpts: Inputs to the layer.
        :param dt: Simulation time step.
        """
=======
    def step(self, inpts, dt):
        '''
        Runs a single simulation step.

        Inputs:

            | :code:`inpts` (:code:`torch.Tensor`): Inputs to the layer.
            | :code:`dt` (:code:`float`): Simulation time step.
        '''
>>>>>>> ccc2a9b7
        # Decay voltages and current.
        self.v -= dt * self.decay * (self.v - self.rest)
        self.i -= dt * self.i_decay * self.i
        self.theta -= dt * self.theta_decay * self.theta

        # Decrement refractory counters.
        self.refrac_count[self.refrac_count != 0] -= dt

        # Integrate inputs.
        self.i += inpts
        self.v += (self.refrac_count == 0).float() * self.i

        # Check for spiking neurons.
        self.s = (self.v >= self.thresh + self.theta) & (self.refrac_count == 0)

         # Refractoriness, voltage reset, and adaptive thresholds.
        self.refrac_count.masked_fill_(self.s, self.refrac)
        self.v.masked_fill_(self.s, self.reset)
        self.theta += self.theta_plus * self.s.float()

        # Choose only a single neuron to spike.
        if torch.sum(self.s) > 0:
            s = torch.zeros(self.s.size())
            s = s.view(-1)
            s[torch.multinomial(self.s.float().view(-1), 1)] = 1
            self.s = s.view(self.s.size()).byte()

        super().step(inpts, dt)

<<<<<<< HEAD
    def reset_(self) -> None:
        # language=rst
        """
=======
    def _reset(self):
        '''
>>>>>>> ccc2a9b7
        Resets relevant state variables.
        '''
        super()._reset()
        self.v = self.rest * torch.ones(self.shape)  # Neuron voltages.
        self.i = torch.zeros(self.shape)             # Synaptic input currents.
        self.refrac_count = torch.zeros(self.shape)  # Refractory period counters.


class DiehlAndCookNodes(Nodes):
<<<<<<< HEAD
    # language=rst
    """
    Layer of leaky integrate-and-fire (LIF) neurons with adaptive thresholds (modified for Diehl & Cook 2015
    replication).
    """

    def __init__(self, n: Optional[int] = None, shape: Optional[Iterable[int]] = None, traces: bool = False,
                 thresh: float = -52.0, rest: float = -65.0, reset: float = -65.0, refrac: int = 5, decay: float = 1e-2,
                 trace_tc: float = 5e-2, theta_plus: float = 0.05, theta_decay: float = 1e-7) -> None:
        # language=rst
        """
        Instantiates a layer of Diehl & Cook 2015 neurons.

        :param n: The number of neurons in the layer.
        :param shape: The dimensionality of the layer.
        :param traces: Whether to record spike traces.
        :param thresh: Spike threshold voltage.
        :param rest: Resting membrane voltage.
        :param reset: Post-spike reset voltage.
        :param refrac: Refractory (non-firing) period of the neuron.
        :param decay: Time constant of neuron voltage decay.
        :param trace_tc: Time constant of spike trace decay.
        :param theta_plus: Voltage increase of threshold after spiking.
        :param theta_decay: Time constant of adaptive threshold decay.
        """
=======
    '''
    Layer of leaky integrate-and-fire (LIF) neurons with adaptive
    thresholds (modified for Diehl & Cook 2015 replication).
    '''
    def __init__(self, n=None, shape=None, traces=False, rest=-65.0, reset=-65.0, thresh=-52.0,
                 refrac=5, decay=1e-2, trace_tc=5e-2, theta_plus=0.05, theta_decay=1e-7):
        '''
        Instantiates a layer of Diehl & Cook 2015 neurons.

        Inputs:

            | :code:`n` (:code:`int`): The number of neurons in the layer.
            | :code:`shape` (:code:`iterable[int]`): The dimensionality of the layer.
            | :code:`traces` (:code:`bool`): Whether to record spike traces.
            | :code:`rest` (:code:`float`): Resting membrane voltage.
            | :code:`reset` (:code:`float`): Post-spike reset voltage.
            | :code:`thresh` (:code:`float`): Spike threshold voltage.
            | :code:`refrac` (:code:`int`): Refractory (non-firing) period of the neuron.
            | :code:`decay` (:code:`float`): Time constant of neuron voltage decay.
            | :code:`trace_tc` (:code:`float`): Time constant of spike trace decay.
            | :code:`theta_plus` (:code:`float`): Voltage increase of threshold after spiking.
            | :code:`theta_decay` (:code:`float`): Time constant of adaptive threshold decay.
        '''
>>>>>>> ccc2a9b7
        super().__init__(n, shape, traces, trace_tc)

        self.rest = rest                # Rest voltage.
        self.reset = reset              # Post-spike reset voltage.
        self.thresh = thresh            # Spike threshold voltage.
        self.refrac = refrac            # Post-spike refractory period.
        self.decay = decay              # Rate of decay of neuron voltage.
        self.theta_plus = theta_plus    # Constant threshold increase on spike.
        self.theta_decay = theta_decay  # Rate of decay of adaptive thresholds.

        self.v = self.rest * torch.ones(self.shape)  # Neuron voltages.
        self.theta = torch.zeros(self.shape)         # Adaptive thresholds.
        self.refrac_count = torch.zeros(self.shape)  # Refractory period counters.

<<<<<<< HEAD
    def step(self, inpts: torch.Tensor, dt: float) -> None:
        # language=rst
        """
        Runs a single simulation step.

        :param inpts: Inputs to the layer.
        :param dt: Simulation time step.
        """
=======
    def step(self, inpts, dt):
        '''
        Runs a single simulation step.

        Inputs:

            | :code:`inpts` (:code:`torch.Tensor`): Inputs to the layer.
            | :code:`dt` (:code:`float`): Simulation time step.
        '''
>>>>>>> ccc2a9b7
        # Decay voltages and adaptive thresholds.
        self.v -= dt * self.decay * (self.v - self.rest)
        self.theta -= dt * self.theta_decay * self.theta

        # Decrement refractory counters.
        self.refrac_count[self.refrac_count != 0] -= dt

        # Integrate inputs.
        self.v += (self.refrac_count  == 0).float() * inpts

        # Check for spiking neurons.
        self.s = (self.v >= self.thresh + self.theta)

        # Refractoriness, voltage reset, and adaptive thresholds.
        self.refrac_count.masked_fill_(self.s, self.refrac)
        self.v.masked_fill_(self.s, self.reset)
        self.theta += self.theta_plus * self.s.float()

        # Choose only a single neuron to spike.
        if torch.sum(self.s) > 0:
            s = torch.zeros(self.s.size())
            s = s.view(-1)
            s[torch.multinomial(self.s.float().view(-1), 1)] = 1
            self.s = s.view(self.s.size()).byte()

        super().step(inpts, dt)

<<<<<<< HEAD
    def reset_(self) -> None:
        # language=rst
        """
=======
    def _reset(self):
        '''
>>>>>>> ccc2a9b7
        Resets relevant state variables.
        '''
        super()._reset()
        self.v = self.rest * torch.ones(self.shape)  # Neuron voltages.
        self.refrac_count = torch.zeros(self.shape)  # Refractory period counters.


class IzhikevichNodes(Nodes):
<<<<<<< HEAD
    # language=rst
    """
    Layer of Izhikevich neurons.
    """

    def __init__(self, n: Optional[int] = None, shape: Optional[Iterable[int]] = None, traces: bool = False,
                 excitatory: bool = True, thresh: float = -52.0, rest: float = -65.0, reset: float = -65.0,
                 refrac: int = 5, decay: float = 1e-2, trace_tc: float = 5e-2) -> None:
        # language=rst
        """
        Instantiates a layer of Izhikevich neurons.

        :param n: The number of neurons in the layer.
        :param shape: The dimensionality of the layer.
        :param traces: Whether to record spike traces.
        :param excitatory: Whether layer is excitatory.
        :param thresh: Spike threshold voltage.
        :param rest: Resting membrane voltage.
        :param reset: Post-spike reset voltage.
        :param refrac: Refractory (non-firing) period of the neuron.
        :param decay: Time constant of neuron voltage decay.
        :param trace_tc: Time constant of spike trace decay.
        """
=======
    '''
    Layer of Izhikevich neurons.
    '''
    def __init__(self, n=None, shape=None, traces=False, excitatory=True, rest=-65.0, reset=-65.0,
                    thresh=-52.0, refrac=5, decay=1e-2, trace_tc=5e-2):
        '''
        Instantiates a layer of Izhikevich neurons.

        Inputs:

            | :code:`n` (:code:`int`): The number of neurons in the layer.
            | :code:`shape` (:code:`iterable[int]`): The dimensionality of the layer.
            | :code:`traces` (:code:`bool`): Whether to record spike traces.
            | :code:`excitatory` (:code:`bool`): Whether layer is excitatory.
            | :code:`rest` (:code:`float`): Resting membrane voltage.
            | :code:`reset` (:code:`float`): Post-spike reset voltage.
            | :code:`thresh` (:code:`float`): Spike threshold voltage.
            | :code:`refrac` (:code:`int`): refrac (non-firing) period of the neuron.
            | :code:`decay` (:code:`float`): Time constant of neuron voltage decay.
            | :code:`trace_tc` (:code:`float`): Time constant of spike trace decay.
        '''
>>>>>>> ccc2a9b7
        super().__init__(n, shape, traces, trace_tc)

        self.rest = rest       # Rest voltage.
        self.reset = reset     # Post-spike reset voltage.
        self.thresh = thresh   # Spike threshold voltage.
        self.refrac = refrac   # Post-spike refractory period.
        self.decay = decay     # Rate of decay of neuron voltage.

        if excitatory:
            self.r = torch.rand(n)
            self.a = 0.02 * torch.ones(n)
            self.b = 0.2 * torch.ones(n)
            self.c = -65.0 + 15 * (self.r ** 2)
            self.d = 8 - 6 * (self.r ** 2)
        else:
            self.r = torch.rand(n)
            self.a = 0.02 + 0.08 * self.r
            self.b = 0.25 - 0.05 * self.r
            self.c = -65.0 * torch.ones(n)
            self.d = 2 * torch.ones(n)

        self.v = self.rest * torch.ones(n)  # Neuron voltages.
        self.u = self.b * self.v            # Neuron recovery.

<<<<<<< HEAD
    def step(self, inpts: torch.Tensor, dt: float) -> None:
        # language=rst
        """
        Runs a single simulation step.

        :param inpts: Inputs to the layer.
        :param dt: Simulation time step.
        """
=======
    def step(self, inpts, dt):
        '''
        Runs a single simulation step.

        Inputs:

            | :code:`inpts` (:code:`torch.Tensor`): Inputs to the layer.
            | :code:`dt` (:code:`float`): Simulation time step.
        '''

>>>>>>> ccc2a9b7
        # Apply v and u updates.
        self.v += dt * 0.5 * (0.04 * (self.v ** 2) + 5 * self.v + 140 - self.u + inpts)
        self.v += dt * 0.5 * (0.04 * (self.v ** 2) + 5 * self.v + 140 - self.u + inpts)
        self.u += self.a * (self.b * self.v - self.u)

        # Check for spiking neurons.
        self.s = (self.v >= self.thresh)

        # Refractoriness and voltage reset.
        self.v = torch.where(self.s, self.c, self.v)
        self.u = torch.where(self.s, self.u + self.d, self.u)

        super().step(inpts, dt)

<<<<<<< HEAD
    def reset_(self) -> None:
        # language=rst
        """
=======
    def _reset(self):
        '''
>>>>>>> ccc2a9b7
        Resets relevant state variables.
        '''
        super()._reset()
        self.v = self.rest * torch.ones(self.shape)  # Neuron voltages.
        self.u = self.b * self.v                     # Neuron recovery.<|MERGE_RESOLUTION|>--- conflicted
+++ resolved
@@ -2,7 +2,6 @@
 
 from operator  import mul
 from functools import reduce
-<<<<<<< HEAD
 from abc import ABC, abstractmethod
 from typing import Iterable, Optional
 
@@ -10,15 +9,8 @@
 class Nodes(ABC):
     # language=rst
     """
-=======
-from abc       import ABC, abstractmethod
-
-
-class Nodes(ABC):
-    '''
->>>>>>> ccc2a9b7
     Abstract base class for groups of neurons.
-    '''
+    """
     @abstractmethod
     def __init__(self, n: Optional[int]=None, shape: Optional[Iterable[int]]=None, traces: bool=False,
                  trace_tc: float=5e-2) -> None:
@@ -33,12 +25,7 @@
         """
         super().__init__()
 
-<<<<<<< HEAD
         assert n is not None or shape is not None, 'Must provide either no. of neurons or shape of layer'
-=======
-        assert not n is None or not shape is None, \
-            'Must provide either no. of neurons or shape of nodes'
->>>>>>> ccc2a9b7
 
         if n is None:
             self.n = reduce(mul, shape)          # No. of neurons product of shape.
@@ -52,20 +39,14 @@
 
         assert self.n == reduce(mul, self.shape), 'No. of neurons and shape do not match'
 
-<<<<<<< HEAD
         self.traces = traces  # Whether to record synaptic traces.
         self.s = torch.zeros(self.shape).byte()  # Spike occurrences.
-=======
-        self.traces = traces                     # Whether to record synpatic traces.
-        self.s = torch.zeros(self.shape).byte()  # Spike occurences.
->>>>>>> ccc2a9b7
 
         if self.traces:
             self.x = torch.zeros(self.shape)     # Firing traces.
             self.trace_tc = trace_tc             # Rate of decay of spike trace time constant.
 
     @abstractmethod
-<<<<<<< HEAD
     def step(self, inpts: torch.Tensor, dt: float) -> None:
         # language=rst
         """
@@ -75,41 +56,24 @@
         :param dt: Simulation time step.
         :return:
         """
-=======
-    def step(self, inpts, dt):
-        '''
-        Abstract base class method for a single simulation step.
-
-        Inputs:
-
-            | :code:`inpts` (:code:`torch.Tensor`): Inputs to the layer.
-            | :code:`dt` (:code:`float`): Simulation time step.
-        '''
->>>>>>> ccc2a9b7
         if self.traces:
             # Decay and set spike traces.
             self.x -= dt * self.trace_tc * self.x
             self.x.masked_fill_(self.s, 1)
 
     @abstractmethod
-<<<<<<< HEAD
-    def reset_(self) -> None:
-        # language=rst
-        """
-=======
-    def _reset(self):
-        '''
->>>>>>> ccc2a9b7
+    def reset_(self) -> None:
+        # language=rst
+        """
         Abstract base class method for resetting state variables.
-        '''
-        self.s = torch.zeros(self.shape).byte()  # Spike occurences.
+        """
+        self.s = torch.zeros(self.shape).byte()  # Spike occurrences.
 
         if self.traces:
             self.x = torch.zeros(self.shape)     # Firing traces.
 
 
 class Input(Nodes):
-<<<<<<< HEAD
     # language=rst
     """
     Layer of nodes with user-specified spiking behavior.
@@ -136,53 +100,20 @@
         :param inpts: Inputs to the layer.
         :param dt: Simulation time step.
         """
-=======
-    '''
-    Layer of nodes with user-specified spiking behavior.
-    '''
-    def __init__(self, n=None, shape=None, traces=False, trace_tc=5e-2):
-        '''
-        Instantiates a layer of input neurons.
-
-        Inputs:
-
-            | :code:`n` (:code:`int`): The number of neurons in the layer.
-            | :code:`shape` (:code:`iterable[int]`): The dimensionality of the layer.
-            | :code:`traces` (:code:`bool`): Whether to record decaying spike traces.
-            | :code:`trace_tc` (:code:`float`): Time constant of spike trace decay.
-        '''
-        super().__init__(n, shape, traces, trace_tc)
-
-    def step(self, inpts, dt):
-        '''
-        On each simulation step, set the spikes of the population equal to the inputs.
-
-        Inputs:
-
-            | :code:`inpts` (:code:`torch.Tensor`): Inputs to the layer.
-            | :code:`dt` (:code:`float`): Simulation time step.
-        '''
->>>>>>> ccc2a9b7
         # Set spike occurrences to input values.
         self.s = inpts.byte()
 
         super().step(inpts, dt)
 
-<<<<<<< HEAD
-    def reset_(self) -> None:
-        # language=rst
-        """
-=======
-    def _reset(self):
-        '''
->>>>>>> ccc2a9b7
-        Resets relevant state variables.
-        '''
+    def reset_(self) -> None:
+        # language=rst
+        """
+        Resets relevant state variables.
+        """
         super()._reset()
 
 
 class McCullochPitts(Nodes):
-<<<<<<< HEAD
     # language=rst
     """
     Layer of `McCulloch-Pitts neurons
@@ -201,28 +132,11 @@
         :param thresh: Spike threshold voltage.
         :param trace_tc: Time constant of spike trace decay.
         """
-=======
-    '''
-    Layer of `McCulloch-Pitts neurons <http://wwwold.ece.utep.edu/research/webfuzzy/docs/kk-thesis/kk-thesis-html/node12.html>`_.
-    '''
-    def __init__(self, n=None, shape=None, traces=False, thresh=1.0, trace_tc=5e-2):
-        '''
-        Instantiates a McCulloch-Pitts layer of neurons.
-
-        Inputs:
-
-            | :code:`n` (:code:`int`): The number of neurons in the layer.
-            | :code:`shape` (:code:`iterable[int]`): The dimensionality of the layer.
-            | :code:`traces` (:code:`bool`): Whether to record spike traces.
-            | :code:`thresh` (:code:`float`): Spike threshold voltage.
-        '''
->>>>>>> ccc2a9b7
         super().__init__(n, shape, traces, trace_tc)
 
         self.thresh = thresh             # Spike threshold voltage.
         self.v = torch.zeros(self.shape) # Neuron voltages.
 
-<<<<<<< HEAD
     def step(self, inpts: torch.Tensor, dt: float) -> None:
         # language=rst
         """
@@ -232,37 +146,19 @@
         :param dt: Simulation time step.
         """
         self.v = inpts  # Voltages are equal to the inputs.
-=======
-    def step(self, inpts, dt):
-        '''
-        Runs a single simulation step.
-
-        Inputs:
-
-            | :code:`inpts` (:code:`torch.Tensor`): Inputs to the layer.
-            | :code:`dt` (:code:`float`): Simulation time step.
-        '''
-        self.v = inpts                  # Voltages are equal to the inputs.
->>>>>>> ccc2a9b7
         self.s = self.v >= self.thresh  # Check for spiking neurons.
 
         super().step(inpts, dt)
 
-<<<<<<< HEAD
-    def reset_(self) -> None:
-        # language=rst
-        """
-=======
-    def _reset(self):
-        '''
->>>>>>> ccc2a9b7
-        Resets relevant state variables.
-        '''
+    def reset_(self) -> None:
+        # language=rst
+        """
+        Resets relevant state variables.
+        """
         super()._reset()
 
 
 class IFNodes(Nodes):
-<<<<<<< HEAD
     # language=rst
     """
     Layer of `integrate-and-fire (IF) neurons <http://neuronaldynamics.epfl.ch/online/Ch1.S3.html>`_.
@@ -282,26 +178,6 @@
         :param refrac: Refractory (non-firing) period of the neuron.
         :param trace_tc: Time constant of spike trace decay.
         """
-=======
-    '''
-    Layer of `integrate-and-fire (IF) neurons <http://neuronaldynamics.epfl.ch/online/Ch1.S3.html>`_.
-    '''
-    def __init__(self, n=None, shape=None, traces=False, thresh=-52.0, reset=-65.0, refrac=5, trace_tc=5e-2):
-        '''
-        Instantiates a layer of IF neurons.
-
-        Inputs:
-
-            | :code:`n` (:code:`int`): The number of neurons in the layer.
-            | :code:`shape` (:code:`iterable[int]`): The dimensionality of the layer.
-            | :code:`traces` (:code:`bool`): Whether to record spike traces.
-            | :code:`thresh` (:code:`float`): Spike threshold voltage.
-            | :code:`reset` (:code:`float`): Post-spike reset voltage.
-            | :code:`refrac` (:code:`int`): Refractory (non-firing) period of the neuron.
-            | :code:`trace_tc` (:code:`float`): Time constant of spike trace decay.
-        '''
-
->>>>>>> ccc2a9b7
         super().__init__(n, shape, traces, trace_tc)
 
         self.reset = reset    # Post-spike reset voltage.
@@ -311,7 +187,6 @@
         self.v = self.reset * torch.ones(self.shape)  # Neuron voltages.
         self.refrac_count = torch.zeros(self.shape)   # Refractory period counters.
 
-<<<<<<< HEAD
     def step(self, inpts: torch.Tensor, dt: float) -> None:
         # language=rst
         """
@@ -320,17 +195,6 @@
         :param inpts: Inputs to the layer.
         :param dt: Simulation time step.
         """
-=======
-    def step(self, inpts, dt):
-        '''
-        Runs a single simulation step.
-
-        Inputs:
-
-            | :code:`inpts` (:code:`torch.Tensor`): Inputs to the layer.
-            | :code:`dt` (:code:`float`): Simulation time step.
-        '''
->>>>>>> ccc2a9b7
         # Decrement refractory counters.
         self.refrac_count[self.refrac_count != 0] -= dt
 
@@ -346,23 +210,17 @@
 
         super().step(inpts, dt)
 
-<<<<<<< HEAD
-    def reset_(self) -> None:
-        # language=rst
-        """
-=======
-    def _reset(self):
-        '''
->>>>>>> ccc2a9b7
-        Resets relevant state variables.
-        '''
+    def reset_(self) -> None:
+        # language=rst
+        """
+        Resets relevant state variables.
+        """
         super()._reset()
         self.v = self.rest * torch.ones(self.shape)  # Neuron voltages.
         self.refrac_count = torch.zeros(self.shape)  # Refractory period counters.
 
 
 class LIFNodes(Nodes):
-<<<<<<< HEAD
     # language=rst
     """
     Layer of `leaky integrate-and-fire (LIF) neurons
@@ -386,29 +244,6 @@
         :param decay: Time constant of neuron voltage decay.
         :param trace_tc: Time constant of spike trace decay.
         """
-=======
-    '''
-    Layer of `leaky integrate-and-fire (LIF) neurons
-    <http://icwww.epfl.ch/~gerstner/SPNM/node26.html#SECTION02311000000000000000>`_.
-    '''
-    def __init__(self, n=None, shape=None, traces=False, thresh=-52.0, rest=-65.0,
-                 reset=-65.0, refrac=5, decay=1e-2, trace_tc=5e-2):
-        '''
-        Instantiates a layer of LIF neurons.
-
-        Inputs:
-
-            | :code:`n` (:code:`int`): The number of neurons in the layer.
-            | :code:`shape` (:code:`iterable[int]`): The dimensionality of the layer.
-            | :code:`traces` (:code:`bool`): Whether to record spike traces.
-            | :code:`thresh` (:code:`float`): Spike threshold voltage.
-            | :code:`rest` (:code:`float`): Resting membrane voltage.
-            | :code:`reset` (:code:`float`): Post-spike reset voltage.
-            | :code:`refrac` (:code:`int`): Refractory (non-firing) period of the neuron.
-            | :code:`decay` (:code:`float`): Time constant of neuron voltage decay.
-            | :code:`trace_tc` (:code:`float`): Time constant of spike trace decay.
-        '''
->>>>>>> ccc2a9b7
         super().__init__(n, shape, traces, trace_tc)
 
         self.rest = rest       # Rest voltage.
@@ -420,7 +255,6 @@
         self.v = self.rest * torch.ones(self.shape)  # Neuron voltages.
         self.refrac_count = torch.zeros(self.shape)  # Refractory period counters.
 
-<<<<<<< HEAD
     def step(self, inpts: torch.Tensor, dt: float) -> None:
         # language=rst
         """
@@ -429,17 +263,6 @@
         :param inpts: Inputs to the layer.
         :param dt: Simulation time step.
         """
-=======
-    def step(self, inpts, dt):
-        '''
-        Runs a single simulation step.
-
-        Inputs:
-
-            | :code:`inpts` (:code:`torch.Tensor`): Inputs to the layer.
-            | :code:`dt` (:code:`float`): Simulation time step.
-        '''
->>>>>>> ccc2a9b7
         # Decay voltages.
         self.v -= dt * self.decay * (self.v - self.rest)
 
@@ -458,23 +281,17 @@
 
         super().step(inpts, dt)
 
-<<<<<<< HEAD
-    def reset_(self) -> None:
-        # language=rst
-        """
-=======
-    def _reset(self):
-        '''
->>>>>>> ccc2a9b7
-        Resets relevant state variables.
-        '''
+    def reset_(self) -> None:
+        # language=rst
+        """
+        Resets relevant state variables.
+        """
         super()._reset()
         self.v = self.rest * torch.ones(self.shape)  # Neuron voltages.
         self.refrac_count = torch.zeros(self.shape)  # Refractory period counters.
 
 
 class CurrentLIFNodes(Nodes):
-<<<<<<< HEAD
     # language=rst
     """
     Layer of `current-based leaky integrate-and-fire (LIF) neurons
@@ -500,32 +317,6 @@
         :param i_decay: Time constant of synaptic input current decay.
         :param trace_tc: Time constant of spike trace decay.
         """
-=======
-    '''
-    Layer of `current-based leaky integrate-and-fire (LIF) neurons
-    <http://icwww.epfl.ch/~gerstner/SPNM/node26.html#SECTION02313000000000000000>`_.
-    Total synaptic input current is modeled as a decaying memory
-    of input spikes multiplied by synpatic efficacies.
-    '''
-    def __init__(self, n=None, shape=None, traces=False, thresh=-52.0, rest=-65.0,
-                 reset=-65.0, refrac=5, decay=1e-2, i_decay=5e-1, trace_tc=5e-2):
-        '''
-        Instantiates a layer of synaptic input current-based LIF neurons.
-
-        Inputs:
-
-            | :code:`n` (:code:`int`): The number of neurons in the layer.
-            | :code:`shape` (:code:`iterable[int]`): The dimensionality of the layer.
-            | :code:`traces` (:code:`bool`): Whether to record spike traces.
-            | :code:`thresh` (:code:`float`): Spike threshold voltage.
-            | :code:`rest` (:code:`float`): Resting membrane voltage.
-            | :code:`reset` (:code:`float`): Post-spike reset voltage.
-            | :code:`refrac` (:code:`int`): Refractory (non-firing) period of the neuron.
-            | :code:`decay` (:code:`float`): Time constant of neuron voltage decay.
-            | :code:`i_decay` (:code:`float`): Time constant of synaptic input current decay.
-            | :code:`trace_tc` (:code:`float`): Time constant of spike trace decay.
-        '''
->>>>>>> ccc2a9b7
         super().__init__(n, shape, traces, trace_tc)
 
         self.rest = rest       # Rest voltage.
@@ -539,7 +330,6 @@
         self.i = torch.zeros(self.shape)             # Synaptic input currents.
         self.refrac_count = torch.zeros(self.shape)  # Refractory period counters.
 
-<<<<<<< HEAD
     def step(self, inpts: torch.Tensor, dt: float) -> None:
         # language=rst
         """
@@ -548,17 +338,6 @@
         :param inpts: Inputs to the layer.
         :param dt: Simulation time step.
         """
-=======
-    def step(self, inpts, dt):
-        '''
-        Runs a single simulation step.
-
-        Inputs:
-
-            | :code:`inpts` (:code:`torch.Tensor`): Inputs to the layer.
-            | :code:`dt` (:code:`float`): Simulation time step.
-        '''
->>>>>>> ccc2a9b7
         # Decay voltages and current.
         self.v -= dt * self.decay * (self.v - self.rest)
         self.i -= dt * self.i_decay * self.i
@@ -579,16 +358,11 @@
 
         super().step(inpts, dt)
 
-<<<<<<< HEAD
-    def reset_(self) -> None:
-        # language=rst
-        """
-=======
-    def _reset(self):
-        '''
->>>>>>> ccc2a9b7
-        Resets relevant state variables.
-        '''
+    def reset_(self) -> None:
+        # language=rst
+        """
+        Resets relevant state variables.
+        """
         super()._reset()
         self.v = self.rest * torch.ones(self.shape)  # Neuron voltages.
         self.i = torch.zeros(self.shape)             # Synaptic input currents.
@@ -596,7 +370,6 @@
 
 
 class AdaptiveLIFNodes(Nodes):
-<<<<<<< HEAD
     # language=rst
     """
     Layer of leaky integrate-and-fire (LIF) neurons with adaptive thresholds. A neuron's voltage threshold is increased
@@ -622,32 +395,6 @@
         :param theta_plus: Voltage increase of threshold after spiking.
         :param theta_decay: Time constant of adaptive threshold decay.
         """
-=======
-    '''
-    Layer of leaky integrate-and-fire (LIF) neurons with adaptive thresholds.
-    A neuron's voltage threshold is increased by some constant each time
-    it spikes; otherwise, it is decaying back to its default value.
-    '''
-    def __init__(self, n=None, shape=None, traces=False, rest=-65.0, reset=-65.0, thresh=-52.0,
-                 refrac=5, decay=1e-2, trace_tc=5e-2, theta_plus=0.05, theta_decay=1e-7):
-        '''
-        Instantiates a layer of LIF neurons with adaptive firing thresholds.
-
-        Inputs:
-
-            | :code:`n` (:code:`int`): The number of neurons in the layer.
-            | :code:`shape` (:code:`iterable[int]`): The dimensionality of the layer.
-            | :code:`traces` (:code:`bool`): Whether to record spike traces.
-            | :code:`rest` (:code:`float`): Resting membrane voltage.
-            | :code:`reset` (:code:`float`): Post-spike reset voltage.
-            | :code:`thresh` (:code:`float`): Spike threshold voltage.
-            | :code:`refrac` (:code:`int`): Refractory (non-firing) period of the neuron.
-            | :code:`decay` (:code:`float`): Time constant of neuron voltage decay.
-            | :code:`trace_tc` (:code:`float`): Time constant of spike trace decay.
-            | :code:`theta_plus` (:code:`float`): Voltage increase of threshold after spiking.
-            | :code:`theta_decay` (:code:`float`): Time constant of adaptive threshold decay.
-        '''
->>>>>>> ccc2a9b7
         super().__init__(n, shape, traces, trace_tc)
 
         self.rest = rest                # Rest voltage.
@@ -662,7 +409,6 @@
         self.theta = torch.zeros(self.shape)         # Adaptive thresholds.
         self.refrac_count = torch.zeros(self.shape)  # Refractory period counters.
 
-<<<<<<< HEAD
     def step(self, inpts: torch.Tensor, dt: float) -> None:
         # language=rst
         """
@@ -671,17 +417,6 @@
         :param inpts: Inputs to the layer.
         :param dt: Simulation time step.
         """
-=======
-    def step(self, inpts, dt):
-        '''
-        Runs a single simulation step.
-
-        Inputs:
-
-            | :code:`inpts` (:code:`torch.Tensor`): Inputs to the layer.
-            | :code:`dt` (:code:`float`): Simulation time step.
-        '''
->>>>>>> ccc2a9b7
         # Decay voltages and adaptive thresholds.
         self.v -= dt * self.decay * (self.v - self.rest)
         self.theta -= dt * self.theta_decay * self.theta
@@ -702,23 +437,17 @@
 
         super().step(inpts, dt)
 
-<<<<<<< HEAD
-    def reset_(self) -> None:
-        # language=rst
-        """
-=======
-    def _reset(self):
-        '''
->>>>>>> ccc2a9b7
-        Resets relevant state variables.
-        '''
+    def reset_(self) -> None:
+        # language=rst
+        """
+        Resets relevant state variables.
+        """
         super()._reset()
         self.v = self.rest * torch.ones(self.shape)  # Neuron voltages.
         self.refrac_count = torch.zeros(self.shape)  # Refractory period counters.
 
 
 class AdaptiveCurrentLIFNodes(Nodes):
-<<<<<<< HEAD
     # language=rst
     """
     Layer of `current-based leaky integrate-and-fire (LIF) neurons
@@ -747,35 +476,6 @@
         :param theta_plus: Voltage increase of threshold after spiking.
         :param theta_decay: Time constant of adaptive threshold decay.
         """
-=======
-    '''
-    Layer of `current-based leaky integrate-and-fire (LIF) neurons
-    <http://icwww.epfl.ch/~gerstner/SPNM/node26.html#SECTION02313000000000000000>`_.
-    Combines ideas from both :code:`CurrentLIFNodes` and :code:`AdaptiveLIFNodes`
-    objects.
-    '''
-    def __init__(self, n=None, shape=None, traces=False, thresh=-52.0, rest=-65.0,
-                 reset=-65.0, refrac=5, decay=1e-2, i_decay=2e-2, trace_tc=5e-2,
-                 theta_plus=0.05, theta_decay=1e-7):
-        '''
-        Instantiates a layer of synaptic input current-based LIF neurons.
-
-        Inputs:
-
-            | :code:`n` (:code:`int`): The number of neurons in the layer.
-            | :code:`shape` (:code:`iterable[int]`): The dimensionality of the layer.
-            | :code:`traces` (:code:`bool`): Whether to record spike traces.
-            | :code:`thresh` (:code:`float`): Spike threshold voltage.
-            | :code:`rest` (:code:`float`): Resting membrane voltage.
-            | :code:`reset` (:code:`float`): Post-spike reset voltage.
-            | :code:`refrac` (:code:`int`): Refractory (non-firing) period of the neuron.
-            | :code:`decay` (:code:`float`): Time constant of neuron voltage decay.
-            | :code:`i_decay` (:code:`float`): Time constant of synaptic input current decay.
-            | :code:`trace_tc` (:code:`float`): Time constant of spike trace decay.
-            | :code:`theta_plus` (:code:`float`): Voltage increase of threshold after spiking.
-            | :code:`theta_decay` (:code:`float`): Time constant of adaptive threshold decay.
-        '''
->>>>>>> ccc2a9b7
         super().__init__(n, shape, traces, trace_tc)
 
         self.rest = rest       # Rest voltage.
@@ -792,7 +492,6 @@
         self.theta = torch.zeros(self.shape)         # Adaptive thresholds.
         self.refrac_count = torch.zeros(self.shape)  # Refractory period counters.
 
-<<<<<<< HEAD
     def step(self, inpts: torch.Tensor, dt: float) -> None:
         # language=rst
         """
@@ -801,17 +500,6 @@
         :param inpts: Inputs to the layer.
         :param dt: Simulation time step.
         """
-=======
-    def step(self, inpts, dt):
-        '''
-        Runs a single simulation step.
-
-        Inputs:
-
-            | :code:`inpts` (:code:`torch.Tensor`): Inputs to the layer.
-            | :code:`dt` (:code:`float`): Simulation time step.
-        '''
->>>>>>> ccc2a9b7
         # Decay voltages and current.
         self.v -= dt * self.decay * (self.v - self.rest)
         self.i -= dt * self.i_decay * self.i
@@ -841,16 +529,11 @@
 
         super().step(inpts, dt)
 
-<<<<<<< HEAD
-    def reset_(self) -> None:
-        # language=rst
-        """
-=======
-    def _reset(self):
-        '''
->>>>>>> ccc2a9b7
-        Resets relevant state variables.
-        '''
+    def reset_(self) -> None:
+        # language=rst
+        """
+        Resets relevant state variables.
+        """
         super()._reset()
         self.v = self.rest * torch.ones(self.shape)  # Neuron voltages.
         self.i = torch.zeros(self.shape)             # Synaptic input currents.
@@ -858,7 +541,6 @@
 
 
 class DiehlAndCookNodes(Nodes):
-<<<<<<< HEAD
     # language=rst
     """
     Layer of leaky integrate-and-fire (LIF) neurons with adaptive thresholds (modified for Diehl & Cook 2015
@@ -884,31 +566,6 @@
         :param theta_plus: Voltage increase of threshold after spiking.
         :param theta_decay: Time constant of adaptive threshold decay.
         """
-=======
-    '''
-    Layer of leaky integrate-and-fire (LIF) neurons with adaptive
-    thresholds (modified for Diehl & Cook 2015 replication).
-    '''
-    def __init__(self, n=None, shape=None, traces=False, rest=-65.0, reset=-65.0, thresh=-52.0,
-                 refrac=5, decay=1e-2, trace_tc=5e-2, theta_plus=0.05, theta_decay=1e-7):
-        '''
-        Instantiates a layer of Diehl & Cook 2015 neurons.
-
-        Inputs:
-
-            | :code:`n` (:code:`int`): The number of neurons in the layer.
-            | :code:`shape` (:code:`iterable[int]`): The dimensionality of the layer.
-            | :code:`traces` (:code:`bool`): Whether to record spike traces.
-            | :code:`rest` (:code:`float`): Resting membrane voltage.
-            | :code:`reset` (:code:`float`): Post-spike reset voltage.
-            | :code:`thresh` (:code:`float`): Spike threshold voltage.
-            | :code:`refrac` (:code:`int`): Refractory (non-firing) period of the neuron.
-            | :code:`decay` (:code:`float`): Time constant of neuron voltage decay.
-            | :code:`trace_tc` (:code:`float`): Time constant of spike trace decay.
-            | :code:`theta_plus` (:code:`float`): Voltage increase of threshold after spiking.
-            | :code:`theta_decay` (:code:`float`): Time constant of adaptive threshold decay.
-        '''
->>>>>>> ccc2a9b7
         super().__init__(n, shape, traces, trace_tc)
 
         self.rest = rest                # Rest voltage.
@@ -923,7 +580,6 @@
         self.theta = torch.zeros(self.shape)         # Adaptive thresholds.
         self.refrac_count = torch.zeros(self.shape)  # Refractory period counters.
 
-<<<<<<< HEAD
     def step(self, inpts: torch.Tensor, dt: float) -> None:
         # language=rst
         """
@@ -932,17 +588,6 @@
         :param inpts: Inputs to the layer.
         :param dt: Simulation time step.
         """
-=======
-    def step(self, inpts, dt):
-        '''
-        Runs a single simulation step.
-
-        Inputs:
-
-            | :code:`inpts` (:code:`torch.Tensor`): Inputs to the layer.
-            | :code:`dt` (:code:`float`): Simulation time step.
-        '''
->>>>>>> ccc2a9b7
         # Decay voltages and adaptive thresholds.
         self.v -= dt * self.decay * (self.v - self.rest)
         self.theta -= dt * self.theta_decay * self.theta
@@ -970,23 +615,17 @@
 
         super().step(inpts, dt)
 
-<<<<<<< HEAD
-    def reset_(self) -> None:
-        # language=rst
-        """
-=======
-    def _reset(self):
-        '''
->>>>>>> ccc2a9b7
-        Resets relevant state variables.
-        '''
+    def reset_(self) -> None:
+        # language=rst
+        """
+        Resets relevant state variables.
+        """
         super()._reset()
         self.v = self.rest * torch.ones(self.shape)  # Neuron voltages.
         self.refrac_count = torch.zeros(self.shape)  # Refractory period counters.
 
 
 class IzhikevichNodes(Nodes):
-<<<<<<< HEAD
     # language=rst
     """
     Layer of Izhikevich neurons.
@@ -1010,29 +649,6 @@
         :param decay: Time constant of neuron voltage decay.
         :param trace_tc: Time constant of spike trace decay.
         """
-=======
-    '''
-    Layer of Izhikevich neurons.
-    '''
-    def __init__(self, n=None, shape=None, traces=False, excitatory=True, rest=-65.0, reset=-65.0,
-                    thresh=-52.0, refrac=5, decay=1e-2, trace_tc=5e-2):
-        '''
-        Instantiates a layer of Izhikevich neurons.
-
-        Inputs:
-
-            | :code:`n` (:code:`int`): The number of neurons in the layer.
-            | :code:`shape` (:code:`iterable[int]`): The dimensionality of the layer.
-            | :code:`traces` (:code:`bool`): Whether to record spike traces.
-            | :code:`excitatory` (:code:`bool`): Whether layer is excitatory.
-            | :code:`rest` (:code:`float`): Resting membrane voltage.
-            | :code:`reset` (:code:`float`): Post-spike reset voltage.
-            | :code:`thresh` (:code:`float`): Spike threshold voltage.
-            | :code:`refrac` (:code:`int`): refrac (non-firing) period of the neuron.
-            | :code:`decay` (:code:`float`): Time constant of neuron voltage decay.
-            | :code:`trace_tc` (:code:`float`): Time constant of spike trace decay.
-        '''
->>>>>>> ccc2a9b7
         super().__init__(n, shape, traces, trace_tc)
 
         self.rest = rest       # Rest voltage.
@@ -1057,7 +673,6 @@
         self.v = self.rest * torch.ones(n)  # Neuron voltages.
         self.u = self.b * self.v            # Neuron recovery.
 
-<<<<<<< HEAD
     def step(self, inpts: torch.Tensor, dt: float) -> None:
         # language=rst
         """
@@ -1066,18 +681,6 @@
         :param inpts: Inputs to the layer.
         :param dt: Simulation time step.
         """
-=======
-    def step(self, inpts, dt):
-        '''
-        Runs a single simulation step.
-
-        Inputs:
-
-            | :code:`inpts` (:code:`torch.Tensor`): Inputs to the layer.
-            | :code:`dt` (:code:`float`): Simulation time step.
-        '''
-
->>>>>>> ccc2a9b7
         # Apply v and u updates.
         self.v += dt * 0.5 * (0.04 * (self.v ** 2) + 5 * self.v + 140 - self.u + inpts)
         self.v += dt * 0.5 * (0.04 * (self.v ** 2) + 5 * self.v + 140 - self.u + inpts)
@@ -1092,16 +695,11 @@
 
         super().step(inpts, dt)
 
-<<<<<<< HEAD
-    def reset_(self) -> None:
-        # language=rst
-        """
-=======
-    def _reset(self):
-        '''
->>>>>>> ccc2a9b7
-        Resets relevant state variables.
-        '''
+    def reset_(self) -> None:
+        # language=rst
+        """
+        Resets relevant state variables.
+        """
         super()._reset()
         self.v = self.rest * torch.ones(self.shape)  # Neuron voltages.
         self.u = self.b * self.v                     # Neuron recovery.